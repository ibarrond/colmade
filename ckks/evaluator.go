--- conflicted
+++ resolved
@@ -849,19 +849,6 @@
 	return
 }
 
-<<<<<<< HEAD
-func (evaluator *evaluator) SetScale(ct *Ciphertext, scale float64) {
-
-	var tmp float64
-
-	tmp = evaluator.params.Scale
-
-	evaluator.params.Scale = scale
-
-	evaluator.MultByConst(ct, scale/ct.Scale(), ct)
-
-	if err = evaluator.Rescale(ct, scale, ct); err != nil {
-=======
 // SetScale sets the scale of the ciphertext to the input scale (consumes a level)
 func (eval *evaluator) SetScale(ct *Ciphertext, scale float64) {
 
@@ -872,17 +859,12 @@
 	eval.MultByConst(ct, scale/ct.Scale(), ct)
 
 	if err := eval.Rescale(ct, scale, ct); err != nil {
->>>>>>> 952789ee
 		panic(err)
 	}
 
 	ct.SetScale(scale)
 
-<<<<<<< HEAD
-	evaluator.params.Scale = tmp
-=======
 	eval.params.Scale = tmp
->>>>>>> 952789ee
 }
 
 // MulByPow2New multiplies ct0 by 2^pow2 and returns the result in a newly created element.
